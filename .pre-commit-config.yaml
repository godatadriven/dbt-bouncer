---
exclude: '^dist'
repos:
    - repo: https://github.com/pre-commit/pre-commit-hooks
      rev: v4.6.0
      hooks:
          - id: trailing-whitespace
          - id: check-json
          - id: check-ast
          - id: check-merge-conflict
          - id: check-toml
          - id: check-yaml
            args: [--unsafe]
          - id: debug-statements
          - id: detect-private-key
          - id: end-of-file-fixer
            exclude: dbt_project/target/manifest.json
    - repo: local
      hooks:
          - id: isort
            args: ['--filter-files']
            entry: isort
            language: system
            name: poetry run isort
            require_serial: true
            types_or: [cython, pyi, python]
    - repo: local
      hooks:
          - id: black
            entry: poetry run black
            language: system
            name: Run black formatter
            require_serial: true
            types_or: [python, pyi]
    - repo: local
      hooks:
          - id: autoflake
            args:
            - "--in-place"
            - "--expand-star-imports"
            - "--remove-duplicate-keys"
            - "--remove-unused-variables"
            entry: poetry run autoflake
            language: system
            name: autoflake
            require_serial: true
            types: [python]
    - repo: local
      hooks:
          - id: mypy
<<<<<<< HEAD
            additional_dependencies: [pydantic, pytest, types-click, types-pyyaml]
            args: [--explicit-package-bases]
    - repo: https://github.com/tconbeer/sqlfmt
      rev: v0.21.3
=======
            args: ["--install-types", "--explicit-package-bases", "--ignore-missing-imports", "--scripts-are-modules", "--non-interactive"]
            entry: poetry run mypy
            language: system
            name: mypy
            require_serial: true
            types_or: [python, pyi]
    - repo: local
>>>>>>> 1993ab82
      hooks:
        - id: sqlfmt
          entry: poetry run sqlfmt
          language: system
          name: sqlfmt
          require_serial: true
          types_or: [sql, jinja]<|MERGE_RESOLUTION|>--- conflicted
+++ resolved
@@ -48,12 +48,6 @@
     - repo: local
       hooks:
           - id: mypy
-<<<<<<< HEAD
-            additional_dependencies: [pydantic, pytest, types-click, types-pyyaml]
-            args: [--explicit-package-bases]
-    - repo: https://github.com/tconbeer/sqlfmt
-      rev: v0.21.3
-=======
             args: ["--install-types", "--explicit-package-bases", "--ignore-missing-imports", "--scripts-are-modules", "--non-interactive"]
             entry: poetry run mypy
             language: system
@@ -61,7 +55,6 @@
             require_serial: true
             types_or: [python, pyi]
     - repo: local
->>>>>>> 1993ab82
       hooks:
         - id: sqlfmt
           entry: poetry run sqlfmt
