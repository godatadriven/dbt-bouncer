--- conflicted
+++ resolved
@@ -37,12 +37,9 @@
   - name: check_macro_name_matches_file_name
   - name: check_macro_arguments_description_populated
   - name: check_macro_description_populated
-<<<<<<< HEAD
   - name: check_model_code_does_not_contain_regexp_pattern
     regexp_pattern: .*[i][f][n][u][l][l].*
-=======
   - name: check_model_has_unique_test
->>>>>>> 8477f48b
   - name: check_model_names
     include: ^intermediate
     model_name_pattern: ^int_
