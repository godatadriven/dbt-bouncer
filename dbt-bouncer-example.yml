--- conflicted
+++ resolved
@@ -137,11 +137,6 @@
 run_results_checks:
   # Not a good idea, here for demonstration purposes only
   - name: check_run_results_max_execution_time
-<<<<<<< HEAD
     include: ^staging
-    max_execution_time: 10
     exclude: ^staging/crm
-=======
-    include: ^staging # Not a good idea, here for demonstration purposes only
-    max_execution_time_seconds: 10
->>>>>>> cda10406
+    max_execution_time_seconds: 10