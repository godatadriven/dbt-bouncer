---
name: CI pipeline

on:
    pull_request:
        branches:
            - main

concurrency:
  group: ${{ github.workflow }}-${{ github.event.pull_request.number || github.ref }}
  cancel-in-progress: true

env:
  IMAGE_NAME: ${{ github.repository }}
  POETRY_VERSION: "1.7.1"
  REGISTRY: ghcr.io

jobs:
    dbt-test:
        runs-on: ubuntu-latest
        steps:
            - name: Checkout
              uses: actions/checkout@v4

            - name: Setup Python
              id: setup-python
              uses: actions/setup-python@v5

            - name: Load cached Poetry installation
              id: cached-poetry
              uses: actions/cache@v4
              with:
                path: /home/runner/.local
                key: poetry-cache-${{ runner.os }}-${{ steps.setup-python.outputs.python-version }}-${{ env.POETRY_VERSION }}

            - name: Install Poetry
              if: steps.cached-poetry.outputs.cache-hit != 'true'
              uses: snok/install-poetry@v1
              with:
                installer-parallel: true
                version: ${{ env.POETRY_VERSION }}
                virtualenvs-create: true
                virtualenvs-in-project: true

            - name: Load cached venv
              id: cached-poetry-dependencies
              uses: actions/cache@v4
              with:
                  path: .venv
                  key: venv-${{ runner.os }}-${{ steps.setup-python.outputs.python-version }}-${{ hashFiles('**/poetry.lock') }}

            - name: Install dependencies
              if: steps.cached-poetry-dependencies.outputs.cache-hit != 'true'
              run: poetry install --no-interaction --no-ansi

            - run: dbt parse
              working-directory: ./dbt

<<<<<<< HEAD
            - uses: godatadriven/dbt-bouncer@0.0.1a4
=======
    unit-tests:
        needs: [pre-commit]
        runs-on: ubuntu-latest
        permissions:
            contents: write
            id-token: write
            issues: write
            pull-requests: write
        strategy:
            fail-fast: false
            matrix:
                python-version:
                    - '3.8'
                    - '3.9'
                    - '3.10'
                    - '3.11'
                    - '3.12'
        steps:
            - uses: actions/checkout@v4

            - name: Setup Python
              id: setup-python
              uses: actions/setup-python@v5
              with:
                  python-version: ${{ matrix.python-version }}

            - name: Load cached Poetry installation
              id: cached-poetry
              uses: actions/cache@v4
              with:
                path: /home/runner/.local
                key: poetry-cache-${{ runner.os }}-${{ steps.setup-python.outputs.python-version }}-${{ env.POETRY_VERSION }}

            - name: Install Poetry
              if: steps.cached-poetry.outputs.cache-hit != 'true'
              uses: snok/install-poetry@v1
              with:
                installer-parallel: true
                version: ${{ env.POETRY_VERSION }}
                virtualenvs-create: true
                virtualenvs-in-project: true

            - name: Load cached venv
              id: cached-poetry-dependencies
              uses: actions/cache@v4
              with:
                  path: .venv
                  key: venv-${{ runner.os }}-${{ steps.setup-python.outputs.python-version }}-${{ hashFiles('**/poetry.lock') }}

            - name: Install dependencies
              if: steps.cached-poetry-dependencies.outputs.cache-hit != 'true'
              run: poetry install --no-interaction --no-ansi

            - name: Run pytest
              run: make test | tee pytest-coverage.txt && exit ${PIPESTATUS[0]}

            - name: Pytest coverage comment
              if: matrix.python-version == '3.11'
              uses: MishaKav/pytest-coverage-comment@main
              with:
                  pytest-coverage-path: ./pytest-coverage.txt
                  title: Coverage Report
                  badge-title: Coverage
                  junitxml-path: ./coverage.xml

    e2e-tests:
        needs: [pre-commit]
        runs-on: ubuntu-latest
        steps:
            - name: Checkout
              uses: actions/checkout@v4

            - name: Set up Docker Buildx
              uses: docker/setup-buildx-action@v3

            - name: Determine python version
              id: python-version
              run: |
                  export PYTHON_VERSION=$(cat .python-version)
                  echo "PYTHON_VERSION: $PYTHON_VERSION"
                  echo "PYTHON_VERSION=$PYTHON_VERSION" >> $GITHUB_OUTPUT

            - name: Build image
              uses: docker/build-push-action@v6
              with:
                  build-args: PYTHON_VERSION=${{ steps.python-version.outputs.PYTHON_VERSION }}
                  cache-from: type=gha
                  cache-to: type=gha,mode=max
                  context: .
                  load: true
                  push: false
                  tags: ${{ env.REGISTRY }}/${{ env.IMAGE_NAME }}:ci

            - name: Run e2e test
              run: |
                docker run --rm \
                  --volume "$PWD/dbt_project":/dbt_project \
                  ${{ env.REGISTRY }}/${{ env.IMAGE_NAME }}:ci \
                  dbt_bouncer --dbt-project-dir dbt_project

    github-action:
      needs: [pre-commit]
      permissions:
        contents: read
      runs-on: ubuntu-latest
      steps:
        - name: Checkout
          uses: actions/checkout@v4

        - name: Run action
          uses: ./
          with:
            dbt-project-dir: dbt_project
>>>>>>> 7fb6dce8
<|MERGE_RESOLUTION|>--- conflicted
+++ resolved
@@ -55,121 +55,5 @@
 
             - run: dbt parse
               working-directory: ./dbt
-
-<<<<<<< HEAD
-            - uses: godatadriven/dbt-bouncer@0.0.1a4
-=======
-    unit-tests:
-        needs: [pre-commit]
-        runs-on: ubuntu-latest
-        permissions:
-            contents: write
-            id-token: write
-            issues: write
-            pull-requests: write
-        strategy:
-            fail-fast: false
-            matrix:
-                python-version:
-                    - '3.8'
-                    - '3.9'
-                    - '3.10'
-                    - '3.11'
-                    - '3.12'
-        steps:
-            - uses: actions/checkout@v4
-
-            - name: Setup Python
-              id: setup-python
-              uses: actions/setup-python@v5
-              with:
-                  python-version: ${{ matrix.python-version }}
-
-            - name: Load cached Poetry installation
-              id: cached-poetry
-              uses: actions/cache@v4
-              with:
-                path: /home/runner/.local
-                key: poetry-cache-${{ runner.os }}-${{ steps.setup-python.outputs.python-version }}-${{ env.POETRY_VERSION }}
-
-            - name: Install Poetry
-              if: steps.cached-poetry.outputs.cache-hit != 'true'
-              uses: snok/install-poetry@v1
-              with:
-                installer-parallel: true
-                version: ${{ env.POETRY_VERSION }}
-                virtualenvs-create: true
-                virtualenvs-in-project: true
-
-            - name: Load cached venv
-              id: cached-poetry-dependencies
-              uses: actions/cache@v4
-              with:
-                  path: .venv
-                  key: venv-${{ runner.os }}-${{ steps.setup-python.outputs.python-version }}-${{ hashFiles('**/poetry.lock') }}
-
-            - name: Install dependencies
-              if: steps.cached-poetry-dependencies.outputs.cache-hit != 'true'
-              run: poetry install --no-interaction --no-ansi
-
-            - name: Run pytest
-              run: make test | tee pytest-coverage.txt && exit ${PIPESTATUS[0]}
-
-            - name: Pytest coverage comment
-              if: matrix.python-version == '3.11'
-              uses: MishaKav/pytest-coverage-comment@main
-              with:
-                  pytest-coverage-path: ./pytest-coverage.txt
-                  title: Coverage Report
-                  badge-title: Coverage
-                  junitxml-path: ./coverage.xml
-
-    e2e-tests:
-        needs: [pre-commit]
-        runs-on: ubuntu-latest
-        steps:
-            - name: Checkout
-              uses: actions/checkout@v4
-
-            - name: Set up Docker Buildx
-              uses: docker/setup-buildx-action@v3
-
-            - name: Determine python version
-              id: python-version
-              run: |
-                  export PYTHON_VERSION=$(cat .python-version)
-                  echo "PYTHON_VERSION: $PYTHON_VERSION"
-                  echo "PYTHON_VERSION=$PYTHON_VERSION" >> $GITHUB_OUTPUT
-
-            - name: Build image
-              uses: docker/build-push-action@v6
-              with:
-                  build-args: PYTHON_VERSION=${{ steps.python-version.outputs.PYTHON_VERSION }}
-                  cache-from: type=gha
-                  cache-to: type=gha,mode=max
-                  context: .
-                  load: true
-                  push: false
-                  tags: ${{ env.REGISTRY }}/${{ env.IMAGE_NAME }}:ci
-
-            - name: Run e2e test
-              run: |
-                docker run --rm \
-                  --volume "$PWD/dbt_project":/dbt_project \
-                  ${{ env.REGISTRY }}/${{ env.IMAGE_NAME }}:ci \
-                  dbt_bouncer --dbt-project-dir dbt_project
-
-    github-action:
-      needs: [pre-commit]
-      permissions:
-        contents: read
-      runs-on: ubuntu-latest
-      steps:
-        - name: Checkout
-          uses: actions/checkout@v4
-
-        - name: Run action
-          uses: ./
-          with:
-            dbt-project-dir: dbt_project
->>>>>>> 7fb6dce8
+              
+            - uses: godatadriven/dbt-bouncer@0.0.1a4