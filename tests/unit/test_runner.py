import json
import warnings
from pathlib import Path

with warnings.catch_warnings():
    warnings.filterwarnings("ignore", category=UserWarning)
    from dbt_artifacts_parser.parsers.catalog.catalog_v1 import (
        CatalogTable,  # noqa: F401
    )
    from dbt_artifacts_parser.parsers.manifest.manifest_v12 import (  # noqa: F401
        Exposures,
        Macros,
        Nodes4,
        UnitTests,
    )


import click

from dbt_bouncer.checks.common import NestedDict  # noqa: F401
from dbt_bouncer.logger import configure_console_logging
from dbt_bouncer.main import cli
from dbt_bouncer.parsers import (  # noqa: F401
    DbtBouncerExposureBase,
    DbtBouncerManifest,
    DbtBouncerModel,
    DbtBouncerModelBase,
    DbtBouncerRunResultBase,
    DbtBouncerSemanticModelBase,
    DbtBouncerSourceBase,
    DbtBouncerTestBase,
)
from dbt_bouncer.runner import runner


def test_runner_coverage(caplog, tmp_path):
    configure_console_logging(verbosity=0)
    ctx = click.Context(
        cli,
        obj={
            "config_file_path": "",
            "custom_checks_dir": None,
        },
    )

    with ctx:
        from dbt_bouncer.config_file_parser import DbtBouncerConf

        with warnings.catch_warnings():
            warnings.filterwarnings("ignore", category=UserWarning)
            from dbt_artifacts_parser.parser import parse_manifest
            from dbt_artifacts_parser.parsers.catalog.catalog_v1 import (
                CatalogTable,  # noqa: F401
            )
            from dbt_artifacts_parser.parsers.manifest.manifest_v12 import (  # noqa: F401
                Exposures,
                Macros,
                Nodes4,
                UnitTests,
            )

        from dbt_bouncer.checks.common import NestedDict  # noqa: F401
        from dbt_bouncer.parsers import (  # noqa: F401
            DbtBouncerExposureBase,
            DbtBouncerManifest,
            DbtBouncerModel,
            DbtBouncerModelBase,
            DbtBouncerRunResultBase,
            DbtBouncerSemanticModelBase,
            DbtBouncerSourceBase,
            DbtBouncerTestBase,
        )

        DbtBouncerConf.model_rebuild()

        results = runner(
            bouncer_config=DbtBouncerConf(
                **{
                    "manifest_checks": [
                        {
                            "exclude": None,
                            "include": None,
                            "index": 0,
                            "name": "check_model_description_populated",
                        },
                    ]
                }
            ),
            catalog_nodes=[],
            catalog_sources=[],
            check_categories=["manifest_checks"],
            create_pr_comment_file=False,
            exposures=[],
            macros=[],
            manifest_obj=parse_manifest(
                {
                    "child_map": {},
                    "disabled": {},
                    "docs": {},
                    "exposures": {},
                    "group_map": {},
                    "groups": {},
                    "macros": {},
                    "metadata": {
                        "dbt_schema_version": "https://schemas.getdbt.com/dbt/manifest/v12.json",
                        "project_name": "dbt_bouncer_test_project",
                    },
                    "metrics": {},
                    "nodes": {},
                    "parent_map": {},
                    "saved_queries": {},
                    "selectors": {},
                    "semantic_models": {},
                    "sources": {},
                    "unit_tests": {},
                },
            ),
            models=[
                DbtBouncerModel(
                    **{
                        "model": Nodes4(
                            **{
                                "access": "public",
                                "alias": "stg_payments",
                                "checksum": {"name": "sha256", "checksum": ""},
                                "columns": {
                                    "col_1": {
                                        "index": 1,
                                        "name": "col_1",
                                        "type": "INTEGER",
                                    },
                                },
                                "description": "This is a description",
                                "fqn": ["dbt_bouncer_test_project", "stg_payments"],
                                "name": "stg_payments",
                                "original_file_path": "models/staging/stg_payments.sql",
                                "package_name": "dbt_bouncer_test_project",
                                "path": "staging/stg_payments.sql",
                                "resource_type": "model",
                                "schema": "main",
                                "unique_id": "model.dbt_bouncer_test_project.stg_payments",
                            },
                        ),
                        "original_file_path": "models/staging/stg_payments.sql",
                        "unique_id": "model.dbt_bouncer_test_project.stg_payments",
                    },
                ),
            ],
            output_file=tmp_path / "coverage.json",
            run_results=[],
            semantic_models=[],
            sources=[],
            tests=[],
            unit_tests=[],
        )

    with Path.open(tmp_path / "coverage.json", "r") as f:
        coverage = json.load(f)

    assert results[0] == 0
    assert (tmp_path / "coverage.json").exists()
    assert len(coverage) == 1
    assert f"Saving coverage file to `{tmp_path}/coverage.json`" in caplog.text


def test_runner_failure():
    ctx = click.Context(
        cli,
        obj={
            "config_file_path": "",
            "custom_checks_dir": None,
        },
    )

    with ctx:
        from dbt_bouncer.config_file_parser import DbtBouncerConf

        with warnings.catch_warnings():
            warnings.filterwarnings("ignore", category=UserWarning)
            from dbt_artifacts_parser.parser import parse_manifest
            from dbt_artifacts_parser.parsers.catalog.catalog_v1 import (
                CatalogTable,  # noqa: F401
            )
            from dbt_artifacts_parser.parsers.manifest.manifest_v12 import (  # noqa: F401
                Exposures,
                Macros,
                Nodes4,
                UnitTests,
            )

        from dbt_bouncer.checks.common import NestedDict  # noqa: F401
        from dbt_bouncer.parsers import (  # noqa: F401
            DbtBouncerExposureBase,
            DbtBouncerManifest,
            DbtBouncerModel,
            DbtBouncerModelBase,
            DbtBouncerRunResultBase,
            DbtBouncerSemanticModelBase,
            DbtBouncerSourceBase,
            DbtBouncerTestBase,
        )

        DbtBouncerConf.model_rebuild()

        results = runner(
            bouncer_config=DbtBouncerConf(
                **{
                    "manifest_checks": [
                        {
                            "exclude": None,
                            "include": None,
                            "index": 0,
                            "name": "check_model_description_populated",
                        },
                    ]
                }
            ),
            catalog_nodes=[],
            catalog_sources=[],
            check_categories=["manifest_checks"],
            create_pr_comment_file=False,
            exposures=[],
            macros=[],
            manifest_obj=parse_manifest(
                {
                    "child_map": {},
                    "disabled": {},
                    "docs": {},
                    "exposures": {},
                    "group_map": {},
                    "groups": {},
                    "macros": {},
                    "metadata": {
                        "dbt_schema_version": "https://schemas.getdbt.com/dbt/manifest/v12.json",
                        "project_name": "dbt_bouncer_test_project",
                    },
                    "metrics": {},
                    "nodes": {},
                    "parent_map": {},
                    "saved_queries": {},
                    "selectors": {},
                    "semantic_models": {},
                    "sources": {},
                    "unit_tests": {},
                },
            ),
            models=[
                DbtBouncerModel(
                    **{
                        "model": Nodes4(
                            **{
                                "access": "public",
                                "alias": "stg_payments",
                                "checksum": {"name": "sha256", "checksum": ""},
                                "columns": {
                                    "col_1": {
                                        "index": 1,
                                        "name": "col_1",
                                        "type": "INTEGER",
                                    },
                                },
                                "description": "",
                                "fqn": ["dbt_bouncer_test_project", "stg_payments"],
                                "name": "stg_payments",
                                "original_file_path": "models/staging/stg_payments.sql",
                                "package_name": "dbt_bouncer_test_project",
                                "path": "staging/stg_payments.sql",
                                "resource_type": "model",
                                "schema": "main",
                                "unique_id": "model.dbt_bouncer_test_project.stg_payments",
                            },
                        ),
                        "original_file_path": "models/staging/stg_payments.sql",
                        "unique_id": "model.dbt_bouncer_test_project.stg_payments",
                    },
                ),
            ],
            output_file=None,
            run_results=[],
            semantic_models=[],
            sources=[],
            tests=[],
            unit_tests=[],
        )

    assert results[0] == 1


def test_runner_success():
    ctx = click.Context(
        cli,
        obj={
            "config_file_path": "",
            "custom_checks_dir": None,
        },
    )

    with ctx:
        from dbt_bouncer.config_file_parser import DbtBouncerConf

        with warnings.catch_warnings():
            warnings.filterwarnings("ignore", category=UserWarning)
            from dbt_artifacts_parser.parser import parse_manifest
            from dbt_artifacts_parser.parsers.catalog.catalog_v1 import (
                CatalogTable,  # noqa: F401
            )
            from dbt_artifacts_parser.parsers.manifest.manifest_v12 import (  # noqa: F401
                Exposures,
                Macros,
                Nodes4,
                UnitTests,
            )

        from dbt_bouncer.checks.common import NestedDict  # noqa: F401
        from dbt_bouncer.parsers import (  # noqa: F401
            DbtBouncerExposureBase,
            DbtBouncerManifest,
            DbtBouncerModel,
            DbtBouncerModelBase,
            DbtBouncerRunResultBase,
            DbtBouncerSemanticModelBase,
            DbtBouncerSourceBase,
            DbtBouncerTestBase,
        )

        DbtBouncerConf.model_rebuild()

        results = runner(
            bouncer_config=DbtBouncerConf(
                **{
                    "manifest_checks": [
                        {
                            "exclude": None,
                            "include": None,
                            "index": 0,
                            "name": "check_model_description_populated",
                        },
                    ]
                }
            ),
            catalog_nodes=[],
            catalog_sources=[],
            check_categories=["manifest_checks"],
            create_pr_comment_file=False,
            exposures=[],
            macros=[],
            manifest_obj=parse_manifest(
                {
                    "child_map": {},
                    "disabled": {},
                    "docs": {},
                    "exposures": {},
                    "group_map": {},
                    "groups": {},
                    "macros": {},
                    "metadata": {
                        "dbt_schema_version": "https://schemas.getdbt.com/dbt/manifest/v12.json",
                        "project_name": "dbt_bouncer_test_project",
                    },
                    "metrics": {},
                    "nodes": {},
                    "parent_map": {},
                    "saved_queries": {},
                    "selectors": {},
                    "semantic_models": {},
                    "sources": {},
                    "unit_tests": {},
                },
            ),
<<<<<<< HEAD
        ],
        output_file=None,
        run_results=[],
        semantic_models=[],
        sources=[],
        tests=[],
        unit_tests=[],
    )
    assert results[0] == 0


def test_runner_windows(caplog, tmp_path):
    configure_console_logging(verbosity=0)
    ctx = MagicMock(obj={"verbosity": 3})
    push_context(ctx)

    results = runner(
        bouncer_config=DbtBouncerConf(
            **{
                "manifest_checks": [
                    {
                        "exclude": None,
                        "include": None,
                        "index": 0,
                        "name": "check_model_documented_in_same_directory",
                    },
                ]
            }
        ),
        catalog_nodes=[],
        catalog_sources=[],
        check_categories=["manifest_checks"],
        create_pr_comment_file=False,
        exposures=[],
        macros=[],
        manifest_obj=parse_manifest(
            {
                "child_map": {},
                "disabled": {},
                "docs": {},
                "exposures": {},
                "group_map": {},
                "groups": {},
                "macros": {},
                "metadata": {
                    "dbt_schema_version": "https://schemas.getdbt.com/dbt/manifest/v12.json",
                    "project_name": "dbt_bouncer_test_project",
                },
                "metrics": {},
                "nodes": {},
                "parent_map": {},
                "saved_queries": {},
                "selectors": {},
                "semantic_models": {},
                "sources": {},
                "unit_tests": {},
            },
        ),
        models=[
            DbtBouncerModel(
                **{
                    "model": Nodes4(
                        **{
                            "access": "public",
                            "alias": "stg_payments",
                            "checksum": {"name": "sha256", "checksum": ""},
                            "columns": {
                                "col_1": {
                                    "index": 1,
                                    "name": "col_1",
                                    "type": "INTEGER",
                                },
                            },
                            "description": "This is a description",
                            "fqn": ["dbt_bouncer_test_project", "stg_payments"],
                            "name": "stg_payments",
                            "original_file_path": "models\\staging\\stg_payments.sql",
                            "package_name": "dbt_bouncer_test_project",
                            "patch_path": "dbt_bouncer_test_project://models\\staging\\_stg__models.yml",
                            "path": "staging\\stg_payments.sql",
                            "resource_type": "model",
                            "schema": "main",
                            "unique_id": "model.dbt_bouncer_test_project.stg_payments",
                        },
                    ),
                    "original_file_path": "models/staging/stg_payments.sql",
                    "unique_id": "model.dbt_bouncer_test_project.stg_payments",
                },
            ),
        ],
        output_file=tmp_path / "coverage.json",
        run_results=[],
        semantic_models=[],
        sources=[],
        tests=[],
        unit_tests=[],
    )

    with Path.open(tmp_path / "coverage.json", "r") as f:
        coverage = json.load(f)

    assert results[0] == 0
    assert (tmp_path / "coverage.json").exists()
    assert len(coverage) == 1
    assert f"Saving coverage file to `{tmp_path}/coverage.json`" in caplog.text
=======
            models=[
                DbtBouncerModel(
                    **{
                        "model": Nodes4(
                            **{
                                "access": "public",
                                "alias": "stg_payments",
                                "checksum": {"name": "sha256", "checksum": ""},
                                "columns": {
                                    "col_1": {
                                        "index": 1,
                                        "name": "col_1",
                                        "type": "INTEGER",
                                    },
                                },
                                "description": "This is a description",
                                "fqn": ["dbt_bouncer_test_project", "stg_payments"],
                                "name": "stg_payments",
                                "original_file_path": "models/staging/stg_payments.sql",
                                "package_name": "dbt_bouncer_test_project",
                                "path": "staging/stg_payments.sql",
                                "resource_type": "model",
                                "schema": "main",
                                "unique_id": "model.dbt_bouncer_test_project.stg_payments",
                            },
                        ),
                        "original_file_path": "models/staging/stg_payments.sql",
                        "unique_id": "model.dbt_bouncer_test_project.stg_payments",
                    },
                ),
            ],
            output_file=None,
            run_results=[],
            semantic_models=[],
            sources=[],
            tests=[],
            unit_tests=[],
        )

    assert results[0] == 0
>>>>>>> 3fa8ee06
<|MERGE_RESOLUTION|>--- conflicted
+++ resolved
@@ -367,15 +367,45 @@
                     "unit_tests": {},
                 },
             ),
-<<<<<<< HEAD
-        ],
-        output_file=None,
-        run_results=[],
-        semantic_models=[],
-        sources=[],
-        tests=[],
-        unit_tests=[],
-    )
+            models=[
+                DbtBouncerModel(
+                    **{
+                        "model": Nodes4(
+                            **{
+                                "access": "public",
+                                "alias": "stg_payments",
+                                "checksum": {"name": "sha256", "checksum": ""},
+                                "columns": {
+                                    "col_1": {
+                                        "index": 1,
+                                        "name": "col_1",
+                                        "type": "INTEGER",
+                                    },
+                                },
+                                "description": "This is a description",
+                                "fqn": ["dbt_bouncer_test_project", "stg_payments"],
+                                "name": "stg_payments",
+                                "original_file_path": "models/staging/stg_payments.sql",
+                                "package_name": "dbt_bouncer_test_project",
+                                "path": "staging/stg_payments.sql",
+                                "resource_type": "model",
+                                "schema": "main",
+                                "unique_id": "model.dbt_bouncer_test_project.stg_payments",
+                            },
+                        ),
+                        "original_file_path": "models/staging/stg_payments.sql",
+                        "unique_id": "model.dbt_bouncer_test_project.stg_payments",
+                    },
+                ),
+            ],
+            output_file=None,
+            run_results=[],
+            semantic_models=[],
+            sources=[],
+            tests=[],
+            unit_tests=[],
+        )
+
     assert results[0] == 0
 
 
@@ -472,46 +502,4 @@
     assert results[0] == 0
     assert (tmp_path / "coverage.json").exists()
     assert len(coverage) == 1
-    assert f"Saving coverage file to `{tmp_path}/coverage.json`" in caplog.text
-=======
-            models=[
-                DbtBouncerModel(
-                    **{
-                        "model": Nodes4(
-                            **{
-                                "access": "public",
-                                "alias": "stg_payments",
-                                "checksum": {"name": "sha256", "checksum": ""},
-                                "columns": {
-                                    "col_1": {
-                                        "index": 1,
-                                        "name": "col_1",
-                                        "type": "INTEGER",
-                                    },
-                                },
-                                "description": "This is a description",
-                                "fqn": ["dbt_bouncer_test_project", "stg_payments"],
-                                "name": "stg_payments",
-                                "original_file_path": "models/staging/stg_payments.sql",
-                                "package_name": "dbt_bouncer_test_project",
-                                "path": "staging/stg_payments.sql",
-                                "resource_type": "model",
-                                "schema": "main",
-                                "unique_id": "model.dbt_bouncer_test_project.stg_payments",
-                            },
-                        ),
-                        "original_file_path": "models/staging/stg_payments.sql",
-                        "unique_id": "model.dbt_bouncer_test_project.stg_payments",
-                    },
-                ),
-            ],
-            output_file=None,
-            run_results=[],
-            semantic_models=[],
-            sources=[],
-            tests=[],
-            unit_tests=[],
-        )
-
-    assert results[0] == 0
->>>>>>> 3fa8ee06
+    assert f"Saving coverage file to `{tmp_path}/coverage.json`" in caplog.text