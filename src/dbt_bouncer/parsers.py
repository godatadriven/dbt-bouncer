# TODO Remove after this program no longer support Python 3.8.*
from __future__ import annotations

import json
import logging
import warnings
from enum import Enum
from pathlib import Path
from typing import List, Literal, Union

import semver

with warnings.catch_warnings():
    warnings.filterwarnings("ignore", category=UserWarning)
    from dbt_artifacts_parser.parser import parse_catalog, parse_manifest, parse_run_results
    from dbt_artifacts_parser.parsers.catalog.catalog_v1 import CatalogTable, CatalogV1
    from dbt_artifacts_parser.parsers.manifest.manifest_v10 import (
        GenericTestNode as GenericTestNode_v10,
    )
    from dbt_artifacts_parser.parsers.manifest.manifest_v10 import ManifestV10
    from dbt_artifacts_parser.parsers.manifest.manifest_v10 import (
        ModelNode as ModelNode_v10,
    )
    from dbt_artifacts_parser.parsers.manifest.manifest_v10 import (
        SourceDefinition as SourceDefinition_v10,
    )
    from dbt_artifacts_parser.parsers.manifest.manifest_v11 import (
        GenericTestNode as GenericTestNode_v11,
    )
    from dbt_artifacts_parser.parsers.manifest.manifest_v11 import ManifestV11
    from dbt_artifacts_parser.parsers.manifest.manifest_v11 import (
        ModelNode as ModelNode_v11,
    )
    from dbt_artifacts_parser.parsers.manifest.manifest_v11 import (
        SourceDefinition as SourceDefinition_v11,
    )
    from dbt_artifacts_parser.parsers.manifest.manifest_v12 import (
        Exposures,
        UnitTests,
        Macros,
        ManifestV12,
        Nodes4,
        Nodes6,
        Sources,
    )
    from dbt_artifacts_parser.parsers.run_results.run_results_v4 import (
        RunResultOutput as RunResultOutput_v4,
    )
    from dbt_artifacts_parser.parsers.run_results.run_results_v4 import RunResultsV4
    from dbt_artifacts_parser.parsers.run_results.run_results_v5 import (
        RunResultOutput as RunResultOutput_v5,
    )
    from dbt_artifacts_parser.parsers.run_results.run_results_v5 import RunResultsV5
    from dbt_artifacts_parser.parsers.run_results.run_results_v6 import Result, RunResultsV6
<<<<<<< HEAD

from pydantic import BaseModel
=======
>>>>>>> fc42affb

from pydantic import BaseModel


class DbtBouncerCatalogNode(BaseModel):
    node: CatalogTable
    path: str
    unique_id: str


class DbtBouncerManifest(BaseModel):
    manifest: Union[ManifestV10, ManifestV11, ManifestV12]


class DbtBouncerModel(BaseModel):
    model: Union[ModelNode_v10, ModelNode_v11, Nodes4]
    path: str
    unique_id: str


class DbtBouncerResult(BaseModel):
    path: str
    result: Union[RunResultOutput_v4, RunResultOutput_v5, Result]
    unique_id: str


class DbtBouncerSource(BaseModel):
    path: str
    source: Union[SourceDefinition_v10, SourceDefinition_v11, Sources]
    unique_id: str


class DbtBouncerTest(BaseModel):
    path: str
    test: Union[GenericTestNode_v10, GenericTestNode_v11, Nodes6]
    unique_id: str


def load_dbt_artifact(
    artifact_name: Literal["catalog.json", "manifest.json", "run_results.json"],
    dbt_artifacts_dir: Path,
) -> Union[CatalogV1, DbtBouncerManifest, RunResultsV4, RunResultsV5, RunResultsV6]:
    """
    Load a dbt artifact from a JSON file to a Pydantic object
    """

    logging.debug(f"{artifact_name=}")
    logging.debug(f"{dbt_artifacts_dir=}")

    artifact_path = dbt_artifacts_dir / Path(artifact_name)
    logging.info(f"Loading {artifact_name} from {artifact_path.absolute()}...")
    if not artifact_path.exists():
        raise FileNotFoundError(f"No {artifact_name} found at {artifact_path.absolute()}.")

    if artifact_name == "catalog.json":
        with Path.open(artifact_path, "r") as fp:
            catalog_obj = parse_catalog(catalog=json.load(fp))

        return catalog_obj

    elif artifact_name == "manifest.json":
        with Path.open(artifact_path, "r") as fp:
            manifest_obj = parse_manifest(manifest=json.load(fp))

        return DbtBouncerManifest(**{"manifest": manifest_obj})

    elif artifact_name == "run_results.json":
        with Path.open(artifact_path, "r") as fp:
            run_results_obj = parse_run_results(run_results=json.load(fp))

        return run_results_obj


def parse_catalog_artifact(
    artifact_dir: Path, manifest_obj: DbtBouncerManifest
) -> tuple[List[DbtBouncerCatalogNode], List[DbtBouncerCatalogNode]]:
    catalog_obj: CatalogV1 = load_dbt_artifact(
        artifact_name="catalog.json",
        dbt_artifacts_dir=artifact_dir,
    )
    project_catalog_nodes = [
        DbtBouncerCatalogNode(
            **{
                "node": v,
                "path": manifest_obj.manifest.nodes[k].path,
                "unique_id": k,
            }
        )
        for k, v in catalog_obj.nodes.items()
        if k.split(".")[-2] == manifest_obj.manifest.metadata.project_name
    ]
    project_catalog_sources = [
        DbtBouncerCatalogNode(
            **{
                "node": v,
                "path": manifest_obj.manifest.sources[k].path,
                "unique_id": k,
            }
        )
        for k, v in catalog_obj.sources.items()
        if k.split(".")[1] == manifest_obj.manifest.metadata.project_name
    ]
    logging.info(
        f"Parsed `catalog.json`, found {len(project_catalog_nodes)} nodes and {len(project_catalog_sources)} sources."
    )

    return project_catalog_nodes, project_catalog_sources


def parse_manifest_artifact(artifact_dir: Path, manifest_obj: DbtBouncerManifest) -> tuple[
    List[Exposures],
    List[Macros],
    List[DbtBouncerModel],
    List[DbtBouncerSource],
    List[DbtBouncerTest],
    List[UnitTests],
]:
    project_exposures = [
        v
        for _, v in manifest_obj.manifest.exposures.items()
        if v.package_name == manifest_obj.manifest.metadata.project_name
    ]
    project_macros = [
        v
        for _, v in manifest_obj.manifest.macros.items()
        if v.package_name == manifest_obj.manifest.metadata.project_name
    ]
    project_models = []
    project_tests = []
    for k, v in manifest_obj.manifest.nodes.items():
        if (
            isinstance(v.resource_type, Enum) and v.resource_type.value == "model"
        ) or v.resource_type == "model":
            if (
                v.package_name == manifest_obj.manifest.metadata.project_name
            ):  # dbt 1.6  # dbt 1.7+
                project_models.append(
                    DbtBouncerModel(**{"model": v, "path": v.path, "unique_id": k})
                )
        elif (
            isinstance(v.resource_type, Enum) and v.resource_type.value == "test"
        ) or v.resource_type == "test":
            if v.package_name == manifest_obj.manifest.metadata.project_name:
                project_tests.append(DbtBouncerTest(**{"path": v.path, "test": v, "unique_id": k}))

    if semver.Version.parse(manifest_obj.manifest.metadata.dbt_version) >= "1.8.0":
        project_unit_tests = [
            v
            for _, v in manifest_obj.manifest.unit_tests.items()
            if v.package_name == manifest_obj.manifest.metadata.project_name
        ]
    else:
        project_unit_tests = []

    project_sources = [
        DbtBouncerSource(**{"source": v, "path": v.path, "unique_id": k})
        for _, v in manifest_obj.manifest.sources.items()
        if v.package_name == manifest_obj.manifest.metadata.project_name
    ]
<<<<<<< HEAD
    logger.info(
        f"Parsed `manifest.json`, found `{manifest_obj.manifest.metadata.project_name}` project, found {len(project_exposures)} exposures, {len(project_macros)} macros, {len(project_models)} nodes, {len(project_sources)} sources, {len(project_tests)} tests and {len(project_unit_tests)} unit tests."
=======
    logging.info(
        f"Parsed `manifest.json`, found `{manifest_obj.manifest.metadata.project_name}` project, found {len(project_exposures)} exposures, {len(project_macros)} macros, {len(project_models)} nodes, {len(project_sources)} sources and {len(project_tests)} tests."
>>>>>>> fc42affb
    )

    return (
        project_exposures,
        project_macros,
        project_models,
        project_sources,
        project_tests,
        project_unit_tests,
    )


def parse_run_results_artifact(
    artifact_dir: Path, manifest_obj: DbtBouncerManifest
) -> List[DbtBouncerResult]:
    run_results_obj: Union[RunResultsV4, RunResultsV5, RunResultsV6] = load_dbt_artifact(
        artifact_name="run_results.json",
        dbt_artifacts_dir=artifact_dir,
    )
    project_run_results = [
        DbtBouncerResult(
            **{
                "path": (
                    manifest_obj.manifest.nodes[r.unique_id].original_file_path[7:]
                    if r.unique_id in manifest_obj.manifest.nodes
                    else manifest_obj.manifest.unit_tests[r.unique_id].original_file_path[7:]
                ),
                "result": r,
                "unique_id": r.unique_id,
            }
        )
        for r in run_results_obj.results
        if r.unique_id.split(".")[1] == manifest_obj.manifest.metadata.project_name
    ]
    logging.info(f"Parsed `run_results.json`, found {len(project_run_results)} results.")
    return project_run_results<|MERGE_RESOLUTION|>--- conflicted
+++ resolved
@@ -52,11 +52,6 @@
     )
     from dbt_artifacts_parser.parsers.run_results.run_results_v5 import RunResultsV5
     from dbt_artifacts_parser.parsers.run_results.run_results_v6 import Result, RunResultsV6
-<<<<<<< HEAD
-
-from pydantic import BaseModel
-=======
->>>>>>> fc42affb
 
 from pydantic import BaseModel
 
@@ -216,13 +211,8 @@
         for _, v in manifest_obj.manifest.sources.items()
         if v.package_name == manifest_obj.manifest.metadata.project_name
     ]
-<<<<<<< HEAD
-    logger.info(
+    logging.info(
         f"Parsed `manifest.json`, found `{manifest_obj.manifest.metadata.project_name}` project, found {len(project_exposures)} exposures, {len(project_macros)} macros, {len(project_models)} nodes, {len(project_sources)} sources, {len(project_tests)} tests and {len(project_unit_tests)} unit tests."
-=======
-    logging.info(
-        f"Parsed `manifest.json`, found `{manifest_obj.manifest.metadata.project_name}` project, found {len(project_exposures)} exposures, {len(project_macros)} macros, {len(project_models)} nodes, {len(project_sources)} sources and {len(project_tests)} tests."
->>>>>>> fc42affb
     )
 
     return (
