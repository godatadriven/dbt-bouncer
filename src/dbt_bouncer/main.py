--- conflicted
+++ resolved
@@ -81,20 +81,16 @@
             config[check_name] = []
             for check in getattr(bouncer_config, category):
                 if check.name == check_name:
-<<<<<<< HEAD
-                    config[check_name].append(check)
-=======
-                    info = {k: v for k, v in check.model_dump().items() if k != "name"}
+                    # info = {k: v for k, v in check.model_dump().items() if k != "name"}
 
                     # Handle global `exclude` and `include` args
-                    if bouncer_config.include and not info["include"]:
-                        info["include"] = bouncer_config.include
-                    if bouncer_config.exclude and not info["exclude"]:
-                        info["exclude"] = bouncer_config.exclude
+                    if bouncer_config.include and not check.include:
+                        check.include = bouncer_config.include
+                    if bouncer_config.exclude and not check.exclude:
+                        check.exclude = bouncer_config.exclude
 
-                    config[check_name].append(info)
+                    config[check_name].append(check)
 
->>>>>>> e2fa4354
     logger.debug(f"{config=}")
 
     dbt_artifacts_dir = config_file.parent / bouncer_config.dbt_artifacts_dir
