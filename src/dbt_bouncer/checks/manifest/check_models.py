import re
from typing import List, Literal, Optional

import pytest
from pydantic import ConfigDict, Field

from dbt_bouncer.conf_validator_base import BaseCheck
from dbt_bouncer.logger import logger
from dbt_bouncer.utils import get_check_inputs


class CheckModelAccess(BaseCheck):
    access: Literal["private", "protected", "public"]
    name: Literal["check_model_access"]


@pytest.mark.iterate_over_models
def check_model_access(request, check_config=None, model=None):
    """
    Models must have the specified access attribute. Requires dbt 1.7+.
    """

    input_vars = get_check_inputs(check_config=check_config, model=model, request=request)
    check_config = input_vars["check_config"]
    model = input_vars["model"]

    assert (
        model["access"] == check_config["access"]
    ), f"{model['unique_id']} has `{model['access']}` access, it should have access `{check_config['access']}`."


class CheckModelDescriptionPopulated(BaseCheck):
    name: Literal["check_model_description_populated"]


@pytest.mark.iterate_over_models
def check_model_description_populated(request, model=None):
    """
    Models must have a populated description.
    """

    model = get_check_inputs(model=model, request=request)["model"]

    assert (
        len(model["description"].strip()) > 4
    ), f"{model['unique_id']} does not have a populated description."


<<<<<<< HEAD
class CheckModelCodeDoesNotContainRegexpPattern(BaseCheck):
    name: Literal["check_model_code_does_not_contain_regexp_pattern"]
    regexp_pattern: str = Field(
        description="The regexp pattern that should not be matched by the model code."
    )


@pytest.mark.iterate_over_models
def check_model_code_does_not_contain_regexp_pattern(request, check_config=None, model=None):
    """
    The raw code for a model must not match the specified regexp pattern.
=======
class CheckModelHasUniqueTest(BaseCheck):
    accepted_uniqueness_tests: Optional[List[str]] = Field(
        default=["expect_compound_columns_to_be_unique", "unique"],
        description="List of tests that are accepted as uniqueness tests. If not provided, defaults to `expect_compound_columns_to_be_unique` and `unique`.",
    )
    name: Literal["check_model_has_unique_test"]


@pytest.mark.iterate_over_models
def check_model_has_unique_test(request, tests, check_config=None, model=None):
    """
    Models must have a test for uniqueness of a column.
>>>>>>> 8477f48b
    """

    input_vars = get_check_inputs(check_config=check_config, model=model, request=request)
    check_config = input_vars["check_config"]
    model = input_vars["model"]

<<<<<<< HEAD
    assert (
        re.compile(check_config["regexp_pattern"].strip(), flags=re.DOTALL).match(
            model["raw_code"]
        )
        is None
    ), f"{model['unique_id']} contains a banned string: `{check_config['regexp_pattern'].strip()}`."
=======
    accepted_uniqueness_tests = check_config["accepted_uniqueness_tests"]
    logger.debug(f"{accepted_uniqueness_tests=}")

    num_unique_tests = sum(
        test["attached_node"] == model["unique_id"]
        and test["test_metadata"].get("name") in accepted_uniqueness_tests
        for test in tests
    )
    assert (
        num_unique_tests >= 1
    ), f"{model['unique_id']} does not have a test for uniqueness of a column."
>>>>>>> 8477f48b


class CheckModelNames(BaseCheck):
    model_config = ConfigDict(extra="forbid", protected_namespaces=())

    name: Literal["check_model_names"]
    model_name_pattern: str = Field(description="Regexp the model name must match.")


@pytest.mark.iterate_over_models
def check_model_names(request, check_config=None, model=None):
    """
    Models must have a name that matches the supplied regex.
    """

    input_vars = get_check_inputs(check_config=check_config, model=model, request=request)
    check_config = input_vars["check_config"]
    model = input_vars["model"]

    assert (
        re.compile(check_config["model_name_pattern"].strip()).match(model["name"]) is not None
    ), f"{model['unique_id']} does not match the supplied regex `({check_config['model_name_pattern'].strip()})`."<|MERGE_RESOLUTION|>--- conflicted
+++ resolved
@@ -46,7 +46,6 @@
     ), f"{model['unique_id']} does not have a populated description."
 
 
-<<<<<<< HEAD
 class CheckModelCodeDoesNotContainRegexpPattern(BaseCheck):
     name: Literal["check_model_code_does_not_contain_regexp_pattern"]
     regexp_pattern: str = Field(
@@ -58,7 +57,20 @@
 def check_model_code_does_not_contain_regexp_pattern(request, check_config=None, model=None):
     """
     The raw code for a model must not match the specified regexp pattern.
-=======
+    """
+
+    input_vars = get_check_inputs(check_config=check_config, model=model, request=request)
+    check_config = input_vars["check_config"]
+    model = input_vars["model"]
+
+    assert (
+        re.compile(check_config["regexp_pattern"].strip(), flags=re.DOTALL).match(
+            model["raw_code"]
+        )
+        is None
+    ), f"{model['unique_id']} contains a banned string: `{check_config['regexp_pattern'].strip()}`."
+
+
 class CheckModelHasUniqueTest(BaseCheck):
     accepted_uniqueness_tests: Optional[List[str]] = Field(
         default=["expect_compound_columns_to_be_unique", "unique"],
@@ -71,21 +83,12 @@
 def check_model_has_unique_test(request, tests, check_config=None, model=None):
     """
     Models must have a test for uniqueness of a column.
->>>>>>> 8477f48b
     """
 
     input_vars = get_check_inputs(check_config=check_config, model=model, request=request)
     check_config = input_vars["check_config"]
     model = input_vars["model"]
 
-<<<<<<< HEAD
-    assert (
-        re.compile(check_config["regexp_pattern"].strip(), flags=re.DOTALL).match(
-            model["raw_code"]
-        )
-        is None
-    ), f"{model['unique_id']} contains a banned string: `{check_config['regexp_pattern'].strip()}`."
-=======
     accepted_uniqueness_tests = check_config["accepted_uniqueness_tests"]
     logger.debug(f"{accepted_uniqueness_tests=}")
 
@@ -97,7 +100,6 @@
     assert (
         num_unique_tests >= 1
     ), f"{model['unique_id']} does not have a test for uniqueness of a column."
->>>>>>> 8477f48b
 
 
 class CheckModelNames(BaseCheck):
