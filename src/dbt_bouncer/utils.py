# mypy: disable-error-code="union-attr"

import contextlib
import os
import re
import warnings
from functools import wraps
from pathlib import Path
from typing import Any, List, Mapping, Union

import toml
import yaml

with warnings.catch_warnings():
    warnings.filterwarnings("ignore", category=UserWarning)
    from dbt_artifacts_parser.parsers.manifest.manifest_v12 import Exposures

from dbt_bouncer.logger import logger
from dbt_bouncer.parsers import (
    DbtBouncerManifest,
    DbtBouncerModel,
    DbtBouncerSource,
    DbtBouncerTest,
)


def bouncer_check(func):
    @wraps(func)
    def wrapper(
        exposures: Union[List[Exposures], None] = None,
        manifest_obj: Union[DbtBouncerManifest, None] = None,
        models: Union[List[DbtBouncerModel], None] = None,
        sources: Union[List[DbtBouncerSource], None] = None,
        tests: Union[List[DbtBouncerTest], None] = None,
        **kwargs,
    ):
        request = kwargs.get("request")
        if request is not None:
            # From provided check_config
            accepted_uniqueness_tests = getattr(
                request.node.check_config, "accepted_uniqueness_tests", lambda: None
            )
            access = getattr(request.node.check_config, "access", lambda: None)
            column_name_pattern = getattr(
                request.node.check_config, "column_name_pattern", lambda: None
            )
<<<<<<< HEAD
            exclude = getattr(request.node.check_config, "exclude", lambda: None)
            include = getattr(request.node.check_config, "include", lambda: None)
            keys = getattr(request.node.check_config, "keys", lambda: None)
            materializations_to_include = getattr(
                request.node.check_config, "materializations_to_include", lambda: None
            )
            max_chained_views = getattr(
                request.node.check_config, "max_chained_views", lambda: None
            )
            max_downstream_models = getattr(
                request.node.check_config, "max_downstream_models", lambda: None
            )
            max_execution_time_seconds = getattr(
                request.node.check_config, "max_execution_time_seconds", lambda: None
            )
            max_gigabytes_billed = getattr(
                request.node.check_config, "max_gigabytes_billed", lambda: None
            )
            max_upstream_macros = getattr(
                request.node.check_config, "max_upstream_macros", lambda: None
            )
            max_upstream_models = getattr(
                request.node.check_config, "max_upstream_models", lambda: None
            )
            max_upstream_sources = getattr(
                request.node.check_config, "max_upstream_sources", lambda: None
            )
            min_model_documentation_coverage_pct = getattr(
                request.node.check_config, "min_model_documentation_coverage_pct", lambda: None
            )
            min_model_test_coverage_pct = getattr(
                request.node.check_config, "min_model_test_coverage_pct", lambda: None
            )
            model_name_pattern = getattr(
                request.node.check_config, "model_name_pattern", lambda: None
            )
            permitted_sub_directories = getattr(
                request.node.check_config, "permitted_sub_directories", lambda: None
            )
            project_name_pattern = getattr(
                request.node.check_config, "project_name_pattern", lambda: None
            )
            regexp_pattern = getattr(request.node.check_config, "regexp_pattern", lambda: None)
            source_name_pattern = getattr(
                request.node.check_config, "source_name_pattern", lambda: None
=======
            max_gigabytes_billed = request.node.check_config.get("max_gigabytes_billed")
            max_number_of_lines = request.node.check_config.get("max_number_of_lines")
            max_upstream_macros = request.node.check_config.get("max_upstream_macros")
            max_upstream_models = request.node.check_config.get("max_upstream_models")
            max_upstream_sources = request.node.check_config.get("max_upstream_sources")
            min_model_documentation_coverage_pct = request.node.check_config.get(
                "min_model_documentation_coverage_pct"
>>>>>>> e2fa4354
            )
            tags = getattr(request.node.check_config, "tags", lambda: None)
            test_name = getattr(request.node.check_config, "test_name", lambda: None)
            types = getattr(request.node.check_config, "types", lambda: None)
            upstream_path_pattern = getattr(
                request.node.check_config, "upstream_path_pattern", lambda: None
            )

            # Variables from `iterate_over_*` markers
            catalog_node = getattr(request.node.catalog_node, "node", lambda: None)
            catalog_source = getattr(request.node.catalog_source, "node", lambda: None)
            exposure = request.node.exposure
            macro = request.node.macro
            model = getattr(request.node.model, "model", lambda: None)
            run_result = getattr(request.node.run_result, "result", lambda: None)
            source = getattr(request.node.source, "source", lambda: None)
        else:
            # From provided check_config
            accepted_uniqueness_tests = kwargs.get("accepted_uniqueness_tests")
            access = kwargs.get("access")
            column_name_pattern = kwargs.get("column_name_pattern")
            include = kwargs.get("include")
            exclude = kwargs.get("exclude")
            keys = kwargs.get("keys")
            materializations_to_include = kwargs.get("materializations_to_include")
            max_chained_views = kwargs.get("max_chained_views")
            max_downstream_models = kwargs.get("max_downstream_models")
            max_execution_time_seconds = kwargs.get("max_execution_time_seconds")
            max_gigabytes_billed = kwargs.get("max_gigabytes_billed")
            max_number_of_lines = kwargs.get("max_number_of_lines")
            max_upstream_macros = kwargs.get("max_upstream_macros")
            max_upstream_models = kwargs.get("max_upstream_models")
            max_upstream_sources = kwargs.get("max_upstream_sources")
            min_model_documentation_coverage_pct = kwargs.get(
                "min_model_documentation_coverage_pct"
            )
            min_model_test_coverage_pct = kwargs.get("min_model_test_coverage_pct")
            model_name_pattern = kwargs.get("model_name_pattern")
            permitted_sub_directories = kwargs.get("permitted_sub_directories")
            project_name_pattern = kwargs.get("project_name_pattern")
            regexp_pattern = kwargs.get("regexp_pattern")
            source_name_pattern = kwargs.get("source_name_pattern")
            tags = kwargs.get("tags")
            test_name = kwargs.get("test_name")
            types = kwargs.get("types")
            upstream_path_pattern = kwargs.get("upstream_path_pattern")

            # Variables from `iterate_over_*` markers
            catalog_node = kwargs.get("catalog_node")
            catalog_source = kwargs.get("catalog_source")
            exposure = kwargs.get("exposure")
            macro = kwargs.get("macro")
            model = kwargs.get("model")
            run_result = kwargs.get("run_result")
            source = kwargs.get("source")

        func(
            # From provided check_config
            accepted_uniqueness_tests=accepted_uniqueness_tests,
            access=access,
            column_name_pattern=column_name_pattern,
            exclude=exclude,
            include=include,
            keys=keys,
            materializations_to_include=materializations_to_include,
            max_chained_views=max_chained_views,
            max_downstream_models=max_downstream_models,
            max_execution_time_seconds=max_execution_time_seconds,
            max_gigabytes_billed=max_gigabytes_billed,
            max_number_of_lines=max_number_of_lines,
            max_upstream_macros=max_upstream_macros,
            max_upstream_models=max_upstream_models,
            max_upstream_sources=max_upstream_sources,
            min_model_documentation_coverage_pct=min_model_documentation_coverage_pct,
            min_model_test_coverage_pct=min_model_test_coverage_pct,
            model_name_pattern=model_name_pattern,
            permitted_sub_directories=permitted_sub_directories,
            project_name_pattern=project_name_pattern,
            regexp_pattern=regexp_pattern,
            request=request,
            source_name_pattern=source_name_pattern,
            tags=tags,
            test_name=test_name,
            types=types,
            upstream_path_pattern=upstream_path_pattern,
            # Variables from `iterate_over_*` markers
            catalog_node=catalog_node,
            catalog_source=catalog_source,
            exposure=exposure,
            model=model,
            macro=macro,
            run_result=run_result,
            source=source,
            # Fixtures from `FixturePlugin`
            exposures=exposures,
            manifest_obj=manifest_obj,
            models=models,
            sources=sources,
            tests=tests,
        )

    return wrapper


def create_github_comment_file(failed_checks: List[List[str]]) -> None:
    """
    Create a markdown file containing a comment for GitHub.
    """

    md_formatted_comment = make_markdown_table(
        [["Check name", "Failure message"]] + list(sorted(failed_checks))
    )

    md_formatted_comment = f"## **Failed `dbt-bouncer`** checks\n\n{md_formatted_comment}\n\nSent from this [GitHub Action workflow run](https://github.com/{os.environ.get('GITHUB_REPOSITORY',None)}/actions/runs/{os.environ.get('GITHUB_RUN_ID', None)})."  # Would like to be more specific and include the job ID, but it's not exposed as an environment variable: https://github.com/actions/runner/issues/324

    logger.debug(f"{md_formatted_comment=}")

    if os.environ.get("GITHUB_REPOSITORY", None) is not None:
        comment_file = "/app/github-comment.md"
    else:
        comment_file = "github-comment.md"

    logger.info(f"Writing comment for GitHub to {comment_file}...")
    with open(comment_file, "w") as f:
        f.write(md_formatted_comment)


def find_missing_meta_keys(meta_config, required_keys) -> List[str]:
    """
    Find missing keys in a meta config.
    """

    keys_in_meta = list(flatten(meta_config).keys())

    # Get required keys and convert to a list
    required_keys = [
        re.sub(r"(\>{1}\d{1,10})", "", f"{k}>{v}") for k, v in flatten(required_keys).items()
    ]

    return [x for x in required_keys if x not in keys_in_meta]


def flatten(structure: Any, key: str = "", path: str = "", flattened=None):
    """
    Take a dict of arbitrary depth that may contain lists and return a non-nested dict of all pathways.
    """

    if flattened is None:
        flattened = {}
    if type(structure) not in (dict, list):
        flattened[((path + ">") if path else "") + key] = structure
    elif isinstance(structure, list):
        for i, item in enumerate(structure):
            flatten(item, "%d" % i, path + ">" + key, flattened)
    else:
        for new_key, value in structure.items():
            flatten(value, new_key, path + ">" + key, flattened)
    return flattened


def get_dbt_bouncer_config(config_file: str, config_file_source: str) -> Mapping[str, Any]:
    """
    Get the config for dbt-bouncer. This is fetched from (in order):
        1. The file passed via the `--config-file` CLI flag.
        2. A file named `dbt-bouncer.yml` in the current working directory.
        3. A `[tool.dbt-bouncer]` section in `pyproject.toml` (in current working directory or parent directories).
    """

    logger.debug(f"{config_file=}")
    logger.debug(f"{config_file_source=}")

    if config_file_source == "COMMANDLINE":
        logger.debug(f"Config file passed via command line: {config_file}")
        return load_config_from_yaml(Path(config_file))

    if config_file_source == "DEFAULT":
        logger.debug(f"Using default value for config file: {config_file}")
        with contextlib.suppress(FileNotFoundError):
            return load_config_from_yaml(Path.cwd() / config_file)

    # Read config from pyproject.toml
    logger.info("Loading config from pyproject.toml, if exists...")
    if (Path().cwd() / "pyproject.toml").exists():
        pyproject_toml_dir = Path().cwd()
    else:
        pyproject_toml_dir = next(
            (parent for parent in Path().cwd().parents if (parent / "pyproject.toml").exists()),
            None,  # type: ignore[arg-type]
        )  # i.e. look in parent directories for a pyproject.toml file

    if pyproject_toml_dir is None:
        logger.debug("No pyproject.toml found.")
        raise RuntimeError(
            "No pyproject.toml found. Please ensure you have a pyproject.toml file in the root of your project correctly configured to work with `dbt-bouncer`. Alternatively, you can pass the path to your config file via the `--config-file` flag."
        )
    else:
        logger.debug(f"{pyproject_toml_dir / 'pyproject.toml'=}")

        toml_cfg = toml.load(pyproject_toml_dir / "pyproject.toml")
        if "dbt-bouncer" in toml_cfg["tool"].keys():
            conf = [v for k, v in toml_cfg["tool"].items() if k == "dbt-bouncer"][0]
        else:
            raise RuntimeError(
                "Please ensure your pyproject.toml file is correctly configured to work with `dbt-bouncer`. Alternatively, you can pass the path to your config file via the `--config-file` flag."
            )
    return conf


def load_config_from_yaml(config_file: Path) -> Mapping[str, Any]:

    config_path = Path().cwd() / config_file
    logger.debug(f"Loading config from {config_path}...")
    logger.debug(f"Loading config from {config_file}...")
    if not config_path.exists():  # Shouldn't be needed as click should have already checked this
        raise FileNotFoundError(f"No config file found at {config_path}.")

    with Path.open(config_path, "r") as f:
        conf = yaml.safe_load(f)

    logger.info(f"Loaded config from {config_file}...")

    return conf


def make_markdown_table(array: List[List[str]]) -> str:
    """
    Transforms a list of lists into a markdown table. The first element is the header row.
    """

    nl = "\n"

    markdown = nl
    markdown += f"| {' | '.join(array[0])} |"

    markdown += nl
    markdown += f"| {' | '.join([':---']*len(array[0]))} |"

    markdown += nl
    for entry in array[1:]:
        markdown += f"| {' | '.join(entry)} |{nl}"

    return markdown


def object_in_path(include_pattern: str, path: str) -> bool:
    """
    Determine if an object is included in the specified path pattern.
    If no pattern is specified then all objects are included
    """

    if include_pattern is not None:
        return re.compile(include_pattern.strip()).match(path) is not None
    else:
        return True<|MERGE_RESOLUTION|>--- conflicted
+++ resolved
@@ -44,13 +44,30 @@
             column_name_pattern = getattr(
                 request.node.check_config, "column_name_pattern", lambda: None
             )
-<<<<<<< HEAD
             exclude = getattr(request.node.check_config, "exclude", lambda: None)
             include = getattr(request.node.check_config, "include", lambda: None)
             keys = getattr(request.node.check_config, "keys", lambda: None)
             materializations_to_include = getattr(
                 request.node.check_config, "materializations_to_include", lambda: None
             )
+            max_gigabytes_billed = getattr(
+                request.node.check_config, "max_gigabytes_billed", lambda: None
+            )
+            max_number_of_lines = getattr(
+                request.node.check_config, "max_number_of_lines", lambda: None
+            )
+            max_upstream_macros = getattr(
+                request.node.check_config, "max_upstream_macros", lambda: None
+            )
+            max_upstream_models = getattr(
+                request.node.check_config, "max_upstream_models", lambda: None
+            )
+            max_upstream_sources = getattr(
+                request.node.check_config, "max_upstream_sources", lambda: None
+            )
+            min_model_documentation_coverage_pct = getattr(
+                request.node.check_config, "min_model_documentation_coverage_pct", lambda: None
+            )
             max_chained_views = getattr(
                 request.node.check_config, "max_chained_views", lambda: None
             )
@@ -90,15 +107,6 @@
             regexp_pattern = getattr(request.node.check_config, "regexp_pattern", lambda: None)
             source_name_pattern = getattr(
                 request.node.check_config, "source_name_pattern", lambda: None
-=======
-            max_gigabytes_billed = request.node.check_config.get("max_gigabytes_billed")
-            max_number_of_lines = request.node.check_config.get("max_number_of_lines")
-            max_upstream_macros = request.node.check_config.get("max_upstream_macros")
-            max_upstream_models = request.node.check_config.get("max_upstream_models")
-            max_upstream_sources = request.node.check_config.get("max_upstream_sources")
-            min_model_documentation_coverage_pct = request.node.check_config.get(
-                "min_model_documentation_coverage_pct"
->>>>>>> e2fa4354
             )
             tags = getattr(request.node.check_config, "tags", lambda: None)
             test_name = getattr(request.node.check_config, "test_name", lambda: None)
@@ -120,8 +128,8 @@
             accepted_uniqueness_tests = kwargs.get("accepted_uniqueness_tests")
             access = kwargs.get("access")
             column_name_pattern = kwargs.get("column_name_pattern")
+            exclude = kwargs.get("exclude")
             include = kwargs.get("include")
-            exclude = kwargs.get("exclude")
             keys = kwargs.get("keys")
             materializations_to_include = kwargs.get("materializations_to_include")
             max_chained_views = kwargs.get("max_chained_views")
