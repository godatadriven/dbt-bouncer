import json
from pathlib import Path
from typing import Dict, List

import click
from dbt_artifacts_parser.parser import parse_manifest

from dbt_bouncer.config_validator import validate_config_file
from dbt_bouncer.logger import logger
from dbt_bouncer.runner import runner
from dbt_bouncer.version import version


@click.command()
@click.option(
    "--config-file",
    default=Path("dbt-bouncer.yml"),
    help="Location of the YML config file.",
    required=False,
    type=click.Path(exists=True),
)
@click.version_option()
def cli(config_file):
    logger.info(f"Running dbt-bouncer ({version()})...")

    # Load config
    config_path = Path(__file__).parent.parent / config_file
    logger.debug(f"Loading config from {config_path}...")
    logger.info(f"Loading config from {config_file}...")
    if not config_path.exists():  # Shouldn't be needed as click should have already checked this
        raise FileNotFoundError(f"No config file found at {config_path}.")

    bouncer_config = validate_config_file(file=config_path).model_dump()

    # Add indices to uniquely identify checks
    for idx, c in enumerate(bouncer_config["checks"]):
        c["index"] = idx

    config: Dict[str, List[Dict[str, str]]] = {}
    for check_name in set([c["name"] for c in bouncer_config["checks"]]):
        config[check_name] = []
        for check in bouncer_config["checks"]:
            if check["name"] == check_name:
                config[check_name].append(
                    {k: check[k] for k in set(list(check.keys())) - set(["name"])}
                )
    logger.debug(f"{config=}")

    # Load manifest
    manifest_json_path = (
<<<<<<< HEAD
        Path(bouncer_config.get("dbt_artifacts_dir", "./target")) / "manifest.json"
=======
        config_path.parent / bouncer_config.get("dbt-artifacts-dir", "./target") / "manifest.json"
    )
    logger.debug(f"Loading manifest.json from {manifest_json_path}...")
    logger.info(
        f"Loading manifest.json from {bouncer_config.get('dbt-artifacts-dir', './target')}/manifest.json..."
>>>>>>> 1993ab82
    )
    if not manifest_json_path.exists():
        raise FileNotFoundError(
            f"No manifest.json found at {bouncer_config.get('dbt-artifacts-dir', './target')}/manifest.json."
        )

    with Path.open(manifest_json_path, "r") as fp:
        manifest_obj = parse_manifest(manifest=json.load(fp))

    logger.debug(f"{manifest_obj.metadata.project_name=}")

    project_models = []
    project_tests = []
    for _, v in manifest_obj.nodes.items():
        if v.package_name == manifest_obj.metadata.project_name:
            if v.resource_type == "model":
                project_models.append(v.model_dump())
            elif v.resource_type == "test":
                project_tests.append(v.model_dump())

    project_sources = []
    for _, v in manifest_obj.sources.items():
        if v.package_name == manifest_obj.metadata.project_name:
            project_sources.append(v.model_dump())

    logger.info(
        f"Parsed `{manifest_obj.metadata.project_name}` project, found {len(project_models)} nodes, {len(project_sources)} sources and {len(project_tests)} tests."
    )

    logger.info("Running checks...")
    runner(
        bouncer_config=config,
        manifest_obj=manifest_obj,
        models=project_models,
        sources=project_sources,
        tests=project_tests,
    )<|MERGE_RESOLUTION|>--- conflicted
+++ resolved
@@ -31,6 +31,7 @@
         raise FileNotFoundError(f"No config file found at {config_path}.")
 
     bouncer_config = validate_config_file(file=config_path).model_dump()
+    logger.debug(f"{bouncer_config=}")
 
     # Add indices to uniquely identify checks
     for idx, c in enumerate(bouncer_config["checks"]):
@@ -48,19 +49,15 @@
 
     # Load manifest
     manifest_json_path = (
-<<<<<<< HEAD
-        Path(bouncer_config.get("dbt_artifacts_dir", "./target")) / "manifest.json"
-=======
-        config_path.parent / bouncer_config.get("dbt-artifacts-dir", "./target") / "manifest.json"
+        config_path.parent / bouncer_config.get("dbt_artifacts_dir", "./target") / "manifest.json"
     )
     logger.debug(f"Loading manifest.json from {manifest_json_path}...")
     logger.info(
-        f"Loading manifest.json from {bouncer_config.get('dbt-artifacts-dir', './target')}/manifest.json..."
->>>>>>> 1993ab82
+        f"Loading manifest.json from {bouncer_config.get('dbt_artifacts_dir', './target')}/manifest.json..."
     )
     if not manifest_json_path.exists():
         raise FileNotFoundError(
-            f"No manifest.json found at {bouncer_config.get('dbt-artifacts-dir', './target')}/manifest.json."
+            f"No manifest.json found at {bouncer_config.get('dbt_artifacts_dir', './target')}/manifest.json."
         )
 
     with Path.open(manifest_json_path, "r") as fp:
